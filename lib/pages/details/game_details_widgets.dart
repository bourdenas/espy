import 'package:espy/modules/dialogs/edit/edit_entry_dialog.dart';
import 'package:espy/modules/documents/game_digest.dart';
import 'package:espy/modules/documents/game_entry.dart';
import 'package:espy/modules/documents/library_entry.dart';
import 'package:espy/modules/models/app_config_model.dart';
import 'package:espy/modules/models/wishlist_model.dart';
import 'package:espy/widgets/tiles/tile_shelve.dart';
import 'package:espy/widgets/expandable_button.dart';
import 'package:flutter/material.dart';
import 'package:go_router/go_router.dart';
import 'package:provider/provider.dart';
import 'package:url_launcher/url_launcher.dart';

class GameEntryActionBar extends StatelessWidget {
  const GameEntryActionBar(
    this.libraryEntry,
    this.gameEntry, {
    Key? key,
  }) : super(key: key);

  final LibraryEntry libraryEntry;
  final GameEntry? gameEntry;

  @override
  Widget build(BuildContext context) {
    return SizedBox(
      height: 48,
      child: ListView(
        shrinkWrap: true,
        scrollDirection: Axis.horizontal,
        children: [
          releaseYear(context),
          const SizedBox(width: 8.0),
          ...actionButtons(context),
          const SizedBox(width: 16.0),
          if (gameEntry != null)
            ...linkButtons(context, libraryEntry, gameEntry!),
        ],
      ),
    );
  }

  Widget releaseYear(BuildContext context) {
    return Center(
      child: Container(
        padding: const EdgeInsets.symmetric(
          vertical: 2.0,
          horizontal: 8.0,
        ),
        decoration: BoxDecoration(
          color: Theme.of(context).colorScheme.primaryContainer,
          borderRadius: BorderRadius.circular(4.0),
        ),
        child: Text(
          '${DateTime.fromMillisecondsSinceEpoch(libraryEntry.releaseDate * 1000).year}',
          style: TextStyle(
            fontSize: 16.0,
            fontWeight: FontWeight.w500,
            color: Theme.of(context).colorScheme.onPrimaryContainer,
          ),
        ),
      ),
    );
  }

  Widget rating() {
<<<<<<< HEAD
    final rating = gameEntry?.igdbGame.rating ?? libraryEntry.rating;
    return Row(
      children: [
        const Icon(
          Icons.star,
          color: Colors.amber,
          size: 18.0,
        ),
        const SizedBox(width: 4.0),
        Text(rating > 0 ? (5 * rating / 100.0).toStringAsFixed(1) : '--'),
      ],
=======
    return ExpandableButton(
      offset: const Offset(0, 42),
      collapsedWidget: Row(
        crossAxisAlignment: CrossAxisAlignment.center,
        children: [
          Icon(
            Icons.star,
            color: gameEntry.igdbGame.rating > 0 ? Colors.amber : Colors.grey,
            size: 18.0,
          ),
          const SizedBox(width: 4.0),
          Text(
            gameEntry.igdbGame.rating > 0
                ? (5 * gameEntry.igdbGame.rating / 100.0).toStringAsFixed(1)
                : '--',
            // style: TextStyle(color: Colors.green),
          ),
        ],
      ),
      expansionBuilder: (context, _, onDone) {
        return _UserStarRating(libraryEntry, onDone);
      },
>>>>>>> 5d8225c8
    );
  }

  List<Widget> actionButtons(BuildContext context) {
    final inWishlist = context.watch<WishlistModel>().contains(libraryEntry.id);

    return [
      rating(),
      IconButton(
        onPressed: () => AppConfigModel.isMobile(context)
            ? context.pushNamed('edit',
                pathParameters: {'gid': '${libraryEntry.id}'})
            : EditEntryDialog.show(
                context,
                libraryEntry,
                gameEntry: gameEntry,
              ),
        icon: Icon(
          Icons.edit,
          size: 24.0,
          color: Theme.of(context).colorScheme.secondary,
        ),
        splashRadius: 20.0,
      ),
      if (libraryEntry.storeEntries.isEmpty)
        IconButton(
          onPressed: () {
            if (inWishlist) {
              context.read<WishlistModel>().removeFromWishlist(libraryEntry.id);
            } else {
              context.read<WishlistModel>().addToWishlist(libraryEntry);
            }
          },
          icon: Icon(
            inWishlist ? Icons.favorite : Icons.favorite_border_outlined,
            color: Colors.red,
            size: 24.0,
          ),
          splashRadius: 20.0,
        ),
    ];
  }

  List<Widget> linkButtons(
    BuildContext context,
    LibraryEntry libraryEntry,
    GameEntry gameEntry,
  ) {
    return [
      for (final label in const [
        'Official',
        'Igdb',
        'Wikipedia',
      ])
        for (final website
            in gameEntry.websites.where((site) => site.authority == label))
          SizedBox(
            height: 42,
            child: IconButton(
              onPressed: () async => await launchUrl(Uri.parse(website.url)),
              icon: websiteIcon(website.authority),
              splashRadius: 20.0,
            ),
          ),
      for (final label in const ['Gog', 'Steam', 'Egs'])
        for (final website
            in gameEntry.websites.where((site) => site.authority == label))
          SizedBox(
            height: 48,
            child: IconButton(
              onPressed: () async => await launchUrl(Uri.parse(website.url)),
              icon: websiteIcon(website.authority,
                  disabled: libraryEntry.storeEntries.every(
                      (entry) => entry.storefront != label.toLowerCase())),
              splashRadius: 20.0,
            ),
          ),
    ];
  }

  Widget websiteIcon(String website, {bool disabled = false}) {
    return switch (website) {
      'Official' => const Icon(Icons.web),
      'Wikipedia' => Image.asset('assets/images/wikipedia-128.png'),
      'Igdb' => Image.asset('assets/images/igdb-128.png'),
      'Gog' => Image.asset(
          'assets/images/gog-128.png',
          color: disabled ? Colors.grey[800]!.withOpacity(.8) : Colors.white,
          colorBlendMode: BlendMode.modulate,
        ),
      'Steam' => Image.asset(
          'assets/images/steam-128.png',
          color: disabled ? Colors.grey[800]!.withOpacity(.8) : Colors.white,
          colorBlendMode: BlendMode.modulate,
        ),
      'Egs' => Image.asset(
          'assets/images/egs-128.png',
          color: disabled ? Colors.grey[800]!.withOpacity(.8) : Colors.white,
          colorBlendMode: BlendMode.modulate,
        ),
      'Youtube' => Image.asset('assets/images/youtube-128.png'),
      _ => const Icon(Icons.error),
    };
  }
}

class _UserStarRating extends StatefulWidget {
  const _UserStarRating(
    this.libraryEntry,
    this.onDone, {
    super.key,
  });

  final LibraryEntry libraryEntry;
  final Function() onDone;

  @override
  State<_UserStarRating> createState() => _UserStarRatingState();
}

class _UserStarRatingState extends State<_UserStarRating> {
  int selected = 0;

  @override
  Widget build(BuildContext context) {
    return Card(
      elevation: 16,
      child: Padding(
        padding: const EdgeInsets.all(8.0),
        child: Row(
          children: [
            for (final i in List.generate(5, (i) => i))
              MouseRegion(
                onEnter: (_) {
                  setState(() {
                    selected = i + 1;
                  });
                },
                onExit: (_) {
                  setState(() {
                    selected = 0;
                  });
                },
                child: GestureDetector(
                  onTap: () {
                    widget.onDone();
                    print(
                        '${widget.libraryEntry.name} is a ${i + 1} star game');
                  },
                  child: Icon(
                    selected > i ? Icons.star : Icons.star_border,
                    color: Colors.amber,
                    size: 18.0,
                  ),
                ),
              ),
          ],
        ),
      ),
    );
  }
}

class RelatedGamesGroup extends StatelessWidget {
  const RelatedGamesGroup(this.title, this.gameDigests, {Key? key})
      : super(key: key);

  final String title;
  final List<GameDigest> gameDigests;

  @override
  Widget build(BuildContext context) {
    return TileShelve(
      title: title,
      entries: gameDigests
          .map((gameEntry) => LibraryEntry.fromGameDigest(gameEntry)),
      pushNavigation: false,
    );
  }
}<|MERGE_RESOLUTION|>--- conflicted
+++ resolved
@@ -64,19 +64,7 @@
   }
 
   Widget rating() {
-<<<<<<< HEAD
     final rating = gameEntry?.igdbGame.rating ?? libraryEntry.rating;
-    return Row(
-      children: [
-        const Icon(
-          Icons.star,
-          color: Colors.amber,
-          size: 18.0,
-        ),
-        const SizedBox(width: 4.0),
-        Text(rating > 0 ? (5 * rating / 100.0).toStringAsFixed(1) : '--'),
-      ],
-=======
     return ExpandableButton(
       offset: const Offset(0, 42),
       collapsedWidget: Row(
@@ -84,14 +72,12 @@
         children: [
           Icon(
             Icons.star,
-            color: gameEntry.igdbGame.rating > 0 ? Colors.amber : Colors.grey,
+            color: rating > 0 ? Colors.amber : Colors.grey,
             size: 18.0,
           ),
           const SizedBox(width: 4.0),
           Text(
-            gameEntry.igdbGame.rating > 0
-                ? (5 * gameEntry.igdbGame.rating / 100.0).toStringAsFixed(1)
-                : '--',
+            rating > 0 ? (5 * rating / 100.0).toStringAsFixed(1) : '--',
             // style: TextStyle(color: Colors.green),
           ),
         ],
@@ -99,7 +85,6 @@
       expansionBuilder: (context, _, onDone) {
         return _UserStarRating(libraryEntry, onDone);
       },
->>>>>>> 5d8225c8
     );
   }
 

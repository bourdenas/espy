--- conflicted
+++ resolved
@@ -26,10 +26,7 @@
   provider: ^6.0.0
   shared_preferences: ^2.0.0
   shimmer: ^2.0.0
-<<<<<<< HEAD
-=======
   webview_flutter: ^3.0.0
->>>>>>> f87db216
 
 dev_dependencies:
   flutter_test:
